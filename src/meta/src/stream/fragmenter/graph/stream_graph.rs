--- conflicted
+++ resolved
@@ -214,21 +214,6 @@
             )
             .collect_vec();
 
-<<<<<<< HEAD
-=======
-        // If there's no dispatcher, add an empty broadcast. TODO: Can be removed later.
-        if dispatcher.is_empty() {
-            dispatcher = vec![Dispatcher {
-                r#type: DispatcherType::Broadcast.into(),
-                // Currently when create MV on MV, we will add outputs to this dispatcher with id 0
-                // (cross-MV dispatcher).
-                // See also the rustdoc of this field.
-                dispatcher_id: 0,
-                ..Default::default()
-            }]
-        }
-
->>>>>>> 61c645ea
         StreamActor {
             actor_id: self.actor_id.as_global_id(),
             fragment_id: self.fragment_id.as_global_id(),
@@ -525,11 +510,7 @@
         if ctx.is_legacy_frontend {
             for &up_id in &upstream_actor_ids {
                 ctx.dispatches
-<<<<<<< HEAD
                     .entry((up_id, stream_node.operator_id))
-=======
-                    .entry((up_id, 0))
->>>>>>> 61c645ea
                     .or_default()
                     .push(actor_id.as_global_id());
             }
